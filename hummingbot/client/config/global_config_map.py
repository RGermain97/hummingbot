--- conflicted
+++ resolved
@@ -214,19 +214,11 @@
                   prompt="Enter your Kraken secret key >>> ",
                   required_if=using_exchange("kraken"),
                   is_secure=True),
-<<<<<<< HEAD
-    "wallet":
-        ConfigVar(key="wallet",
-                  prompt="",
-                  required_if=using_wallet,
-                  is_secure=True),
-=======
     "ethereum_wallet":
         ConfigVar(key="ethereum_wallet",
                   prompt="",
                   type_str="str",
                   required_if=using_wallet),
->>>>>>> 6f38bbbe
     "ethereum_rpc_url":
         ConfigVar(key="ethereum_rpc_url",
                   prompt="Which Ethereum node would you like your client to connect to? >>> ",
