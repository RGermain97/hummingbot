--- conflicted
+++ resolved
@@ -12,11 +12,7 @@
 from aiounittest import async_test
 from async_timeout import timeout
 
-<<<<<<< HEAD
-=======
-from bin import path_util  # noqa: F401
 from hummingbot.connector.gateway.amm.evm_in_flight_order import EVMInFlightOrder
->>>>>>> ece6203a
 from hummingbot.connector.gateway.amm.gateway_evm_amm import GatewayEVMAMM
 from hummingbot.core.clock import Clock, ClockMode
 from hummingbot.core.event.event_logger import EventLogger
@@ -185,29 +181,16 @@
         try:
             async with self.run_clock():
                 self._http_player.replay_timestamp_ms = 1648503333290
-<<<<<<< HEAD
-                tracked_order_1: GatewayInFlightOrder = await connector.approve_token(
+                tracked_order_1: EVMInFlightOrder = await connector.approve_token(
                     "DAI", max_fee_per_gas=MAX_FEE_PER_GAS, max_priority_fee_per_gas=MAX_PRIORITY_FEE_PER_GAS
                 )
                 self._http_player.replay_timestamp_ms = 1648503337964
-                tracked_order_2: GatewayInFlightOrder = await connector.approve_token(
+                tracked_order_2: EVMInFlightOrder = await connector.approve_token(
                     "WETH", max_fee_per_gas=MAX_FEE_PER_GAS, max_priority_fee_per_gas=MAX_PRIORITY_FEE_PER_GAS
                 )
                 self.assertEqual(2, len(connector.approval_orders))
                 self.assertEqual(
                     expected_evm_approve_tx_hash_set, set(o.exchange_order_id for o in connector.approval_orders)
-=======
-                tracked_order_1: EVMInFlightOrder = await connector.approve_token(
-                    "DAI",
-                    max_fee_per_gas=MAX_FEE_PER_GAS,
-                    max_priority_fee_per_gas=MAX_PRIORITY_FEE_PER_GAS
-                )
-                self._http_player.replay_timestamp_ms = 1648503337964
-                tracked_order_2: EVMInFlightOrder = await connector.approve_token(
-                    "WETH",
-                    max_fee_per_gas=MAX_FEE_PER_GAS,
-                    max_priority_fee_per_gas=MAX_PRIORITY_FEE_PER_GAS
->>>>>>> ece6203a
                 )
 
                 self._http_player.replay_timestamp_ms = 1648503342513
